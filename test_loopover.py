class TestLoopoverPuzzle:
    def test_get_solution(self):
<<<<<<< HEAD
        from puzzle import LoopoverPuzzle
=======
        from loopover_puzzle import LoopoverPuzzle
>>>>>>> 6d06da61
        loopover_puzzle = LoopoverPuzzle.from_shape((10, 10), randomize=True)
        loopover_puzzle_solved = LoopoverPuzzle.from_shape((10, 10), randomize=True)
        loopover_puzzle.define_solved_perm(loopover_puzzle_solved)
        solution = loopover_puzzle.get_solution()
        loopover_puzzle.apply_action(solution)
        assert loopover_puzzle.is_solved

    def test_apply_tri_rot(self):
<<<<<<< HEAD
        from puzzle import LoopoverPuzzle, Rot
=======
        from loopover_puzzle import LoopoverPuzzle, Rot
>>>>>>> 6d06da61
        loopover_puzzle_a = LoopoverPuzzle.from_shape((10, 10), randomize=True)
        loopover_puzzle_b = loopover_puzzle_a.copy()
        tri_rot = Rot.from_random(max_index=loopover_puzzle_a.n_pieces, len_=3)
        loopover_puzzle_a._rot_directly(tri_rot)
        loopover_puzzle_b.rot(tri_rot)
        assert loopover_puzzle_a.has_equal_board(loopover_puzzle_b)


class TestRotComp:
    def test_compressed(self):
<<<<<<< HEAD
        from puzzle import RotComp, LinearPuzzle
=======
        from loopover_puzzle import RotComp, LinearPuzzle
>>>>>>> 6d06da61
        rotcomp = RotComp.from_random(4, max_index=16)
        linear_puzzle_a = LinearPuzzle.from_rotcomp(rotcomp)
        linear_puzzle_b = linear_puzzle_a.copy()
        linear_puzzle_a.apply_action(rotcomp)
        linear_puzzle_b.apply_action(rotcomp.compressed())
        assert linear_puzzle_a.has_equal_board(linear_puzzle_b)


class TestMoveComp:
    def test_compressed(self):
<<<<<<< HEAD
        from puzzle import LoopoverPuzzle, MoveComp
=======
        from loopover_puzzle import LoopoverPuzzle, MoveComp
>>>>>>> 6d06da61
        loopover_puzzle_a = LoopoverPuzzle.from_shape((10, 10), randomize=True)
        loopover_puzzle_b = loopover_puzzle_a.copy()
        movecomp = loopover_puzzle_a.get_random_movecomp(100)
        loopover_puzzle_a.move(movecomp.compressed())
        loopover_puzzle_b.move(movecomp)
        assert loopover_puzzle_a.has_equal_board(loopover_puzzle_b)

    def test_as_strs(self):
<<<<<<< HEAD
        from puzzle import LoopoverPuzzle, MoveComp
=======
        from loopover_puzzle import LoopoverPuzzle, MoveComp
>>>>>>> 6d06da61
        loopover_puzzle = LoopoverPuzzle.from_shape((10, 10), randomize=True)
        movecomp = loopover_puzzle.get_random_movecomp(10)
        assert MoveComp.from_strs(movecomp.as_strs) == movecomp<|MERGE_RESOLUTION|>--- conflicted
+++ resolved
@@ -1,10 +1,6 @@
 class TestLoopoverPuzzle:
     def test_get_solution(self):
-<<<<<<< HEAD
-        from puzzle import LoopoverPuzzle
-=======
         from loopover_puzzle import LoopoverPuzzle
->>>>>>> 6d06da61
         loopover_puzzle = LoopoverPuzzle.from_shape((10, 10), randomize=True)
         loopover_puzzle_solved = LoopoverPuzzle.from_shape((10, 10), randomize=True)
         loopover_puzzle.define_solved_perm(loopover_puzzle_solved)
@@ -13,11 +9,7 @@
         assert loopover_puzzle.is_solved
 
     def test_apply_tri_rot(self):
-<<<<<<< HEAD
-        from puzzle import LoopoverPuzzle, Rot
-=======
         from loopover_puzzle import LoopoverPuzzle, Rot
->>>>>>> 6d06da61
         loopover_puzzle_a = LoopoverPuzzle.from_shape((10, 10), randomize=True)
         loopover_puzzle_b = loopover_puzzle_a.copy()
         tri_rot = Rot.from_random(max_index=loopover_puzzle_a.n_pieces, len_=3)
@@ -28,11 +20,7 @@
 
 class TestRotComp:
     def test_compressed(self):
-<<<<<<< HEAD
-        from puzzle import RotComp, LinearPuzzle
-=======
-        from loopover_puzzle import RotComp, LinearPuzzle
->>>>>>> 6d06da61
+        from loopover import RotComp, LinearPuzzle
         rotcomp = RotComp.from_random(4, max_index=16)
         linear_puzzle_a = LinearPuzzle.from_rotcomp(rotcomp)
         linear_puzzle_b = linear_puzzle_a.copy()
@@ -43,11 +31,7 @@
 
 class TestMoveComp:
     def test_compressed(self):
-<<<<<<< HEAD
-        from puzzle import LoopoverPuzzle, MoveComp
-=======
         from loopover_puzzle import LoopoverPuzzle, MoveComp
->>>>>>> 6d06da61
         loopover_puzzle_a = LoopoverPuzzle.from_shape((10, 10), randomize=True)
         loopover_puzzle_b = loopover_puzzle_a.copy()
         movecomp = loopover_puzzle_a.get_random_movecomp(100)
@@ -56,11 +40,7 @@
         assert loopover_puzzle_a.has_equal_board(loopover_puzzle_b)
 
     def test_as_strs(self):
-<<<<<<< HEAD
-        from puzzle import LoopoverPuzzle, MoveComp
-=======
         from loopover_puzzle import LoopoverPuzzle, MoveComp
->>>>>>> 6d06da61
         loopover_puzzle = LoopoverPuzzle.from_shape((10, 10), randomize=True)
         movecomp = loopover_puzzle.get_random_movecomp(10)
         assert MoveComp.from_strs(movecomp.as_strs) == movecomp